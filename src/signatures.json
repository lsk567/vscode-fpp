--- conflicted
+++ resolved
@@ -20,11 +20,7 @@
             "formatLiteral": "Default string literal format to include in dictionary definition"
         },
         "stateMap": {
-<<<<<<< HEAD
-            "offset": 223,
-=======
-            "offset": 221,
->>>>>>> 0bdbed4a
+            "offset": 225,
             "map": {
                 "array": [
                     0
@@ -76,11 +72,7 @@
             "queue-full-behavior": "specifies the behavior of the command when the input full is queue. This specifier is valid only if the kind of the command is async. If no specifier appears, then the default behavior is assert."
         },
         "stateMap": {
-<<<<<<< HEAD
-            "offset": 305,
-=======
-            "offset": 303,
->>>>>>> 0bdbed4a
+            "offset": 307,
             "map": {
                 "commandKind": [
                     0
@@ -135,11 +127,7 @@
             "cpuExpr": "Specifies the CPU affinity for active components. The CPU affinity is optional for active components and is not allowed for queued or passive components."
         },
         "stateMap": {
-<<<<<<< HEAD
-            "offset": 590,
-=======
-            "offset": 564,
->>>>>>> 0bdbed4a
+            "offset": 592,
             "map": {
                 "instance": [
                     0
@@ -199,11 +187,7 @@
             "componentInstance": "The qualified identifier must refer to a component instance."
         },
         "stateMap": {
-<<<<<<< HEAD
-            "offset": 708,
-=======
-            "offset": 682,
->>>>>>> 0bdbed4a
+            "offset": 712,
             "map": {
                 "private": [
                     0,
@@ -240,11 +224,7 @@
             "type": "Member type"
         },
         "stateMap": {
-<<<<<<< HEAD
-            "offset": 243,
-=======
-            "offset": 241,
->>>>>>> 0bdbed4a
+            "offset": 245,
             "map": {
                 "name": [
                     0
@@ -283,11 +263,7 @@
             "defaultExpr": "Specifies the default value associated with the type. The type of the expression must be convertible to T. If the expression specifies a value for a member with size greater than one, then the value is applied to each element."
         },
         "stateMap": {
-<<<<<<< HEAD
-            "offset": 278,
-=======
-            "offset": 276,
->>>>>>> 0bdbed4a
+            "offset": 280,
             "map": {
                 "struct": [
                     0
@@ -321,11 +297,7 @@
             "saveOpcode": "Opcode of the command for saving the parameter to the database."
         },
         "stateMap": {
-<<<<<<< HEAD
-            "offset": 322,
-=======
-            "offset": 320,
->>>>>>> 0bdbed4a
+            "offset": 324,
             "map": {
                 "param": [
                     0
@@ -387,11 +359,7 @@
             ]
         },
         "stateMap": {
-<<<<<<< HEAD
-            "offset": 375,
-=======
-            "offset": 373,
->>>>>>> 0bdbed4a
+            "offset": 377,
             "map": {
                 "generalPortKind": [
                     0
@@ -453,11 +421,7 @@
             "highLimit": "Specifies the high limit for the channel"
         },
         "stateMap": {
-<<<<<<< HEAD
-            "offset": 430,
-=======
-            "offset": 428,
->>>>>>> 0bdbed4a
+            "offset": 432,
             "map": {
                 "telemetry": [
                     0
@@ -518,11 +482,7 @@
             "throttleExpr": "Specifies the maximum number of times to emit the event before throttling it. The type of e must be convertible to Integer and must evaluate to an integer."
         },
         "stateMap": {
-<<<<<<< HEAD
-            "offset": 521,
-=======
-            "offset": 519,
->>>>>>> 0bdbed4a
+            "offset": 523,
             "map": {
                 "event": [
                     0
@@ -600,11 +560,7 @@
             "queue-full-behavior": "Same as async input ports"
         },
         "stateMap": {
-<<<<<<< HEAD
-            "offset": 546,
-=======
-            "offset": 544,
->>>>>>> 0bdbed4a
+            "offset": 548,
             "map": {
                 "internal": [
                     0
@@ -641,11 +597,7 @@
             "returnType": "Return type used when port is invoked in a synchronous context"
         },
         "stateMap": {
-<<<<<<< HEAD
-            "offset": 698,
-=======
-            "offset": 672,
->>>>>>> 0bdbed4a
+            "offset": 702,
             "map": {
                 "port": [
                     0
@@ -675,11 +627,7 @@
             "input": "Reference to an input port instance"
         },
         "stateMap": {
-<<<<<<< HEAD
-            "offset": 720,
-=======
-            "offset": 694,
->>>>>>> 0bdbed4a
+            "offset": 724,
             "map": {
                 "output": [
                     0
@@ -701,11 +649,7 @@
             "codeLiteral": "Code in a target language that is associated with the instance"
         },
         "stateMap": {
-<<<<<<< HEAD
-            "offset": 584,
-=======
-            "offset": 558,
->>>>>>> 0bdbed4a
+            "offset": 586,
             "map": {
                 "phase": [
                     0,
@@ -731,7 +675,7 @@
             "idExpr": "Override default record id"
         },
         "stateMap": {
-            "offset": 559,
+            "offset": 561,
             "map": {
                 "product": [
                     0
@@ -772,7 +716,7 @@
             "dpPriority": "Override default container downlink priority"
         },
         "stateMap": {
-            "offset": 571,
+            "offset": 573,
             "map": {
                 "product": [
                     0
